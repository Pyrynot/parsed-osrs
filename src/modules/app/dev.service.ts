import { Injectable, Logger } from '@nestjs/common';
import { PageContentDumper } from '../dumpers/page-content.dumper';
import { PageListDumper } from '../dumpers/page-list.dumper';
import { ItemsExtractor } from '../extractors/items.extractor';
import { MonstersExtractor } from '../extractors/monsters.extractor';
import { RecipesExtractor } from '../extractors/recipes.extractor';
import { SetsExtractor } from '../extractors/sets.extractor';
import { ShopsExtractor } from '../extractors/shops.extractor';
import { SpawnExtractor } from '../extractors/spawn.extractor';
import { TemplateExtractor } from '../extractors/template.extractor';

@Injectable()
export class DevService {
  private logger = new Logger(DevService.name);
  constructor(
    private readonly pageListDumper: PageListDumper,
    private readonly pageContentDumper: PageContentDumper,
    private readonly itemsExtractor: ItemsExtractor,
    private readonly setsExtractor: SetsExtractor,
    private readonly recipesExtractor: RecipesExtractor,
    private readonly shopsExtractor: ShopsExtractor,
    private readonly monstersExtractor: MonstersExtractor,
    private readonly spawnExtractor: SpawnExtractor,
    private readonly templateExtractor: TemplateExtractor
  ) {
    this.testTheThing();
  }

  async testTheThing() {
<<<<<<< HEAD
    this.dumpEverything();
=======
    // this.dumpEverything();
    // await this.monstersExtractor.extractAllMonsters();
    await this.spawnExtractor.extractAllItemSpawns();
    // await this.templateExtractor.extractAllTemplates();
>>>>>>> 6a7550aa
  }

  async dumpEverything() {
    await this.dumpWikiContent();
    await this.extractWikiContent();
  }

  async dumpWikiContent() {
    await this.pageListDumper.dumpWikiPageList();
    await this.pageContentDumper.dumpAllWikiPages();
    await this.pageListDumper.dumpAllItemPageList();
    await this.pageListDumper.dumpGEItemPageList();
    await this.pageListDumper.dumpItemSetsPageList();
    await this.pageListDumper.dumpMonstersPageList();
    await this.pageListDumper.dumpShopPageList();
    await this.pageListDumper.dumpItemSpawnPageList();
    await this.pageListDumper.dumpRedirectList();
  }

  async extractWikiContent() {
    await this.itemsExtractor.extractAllItems();
    await this.setsExtractor.extractAllSets();
    await this.recipesExtractor.extractAllRecipes();
    await this.shopsExtractor.extractAllShops();
    await this.monstersExtractor.extractAllMonsters();
    await this.spawnExtractor.extractAllItemSpawns();
    await this.templateExtractor.extractAllTemplates();
  }
}<|MERGE_RESOLUTION|>--- conflicted
+++ resolved
@@ -27,14 +27,7 @@
   }
 
   async testTheThing() {
-<<<<<<< HEAD
     this.dumpEverything();
-=======
-    // this.dumpEverything();
-    // await this.monstersExtractor.extractAllMonsters();
-    await this.spawnExtractor.extractAllItemSpawns();
-    // await this.templateExtractor.extractAllTemplates();
->>>>>>> 6a7550aa
   }
 
   async dumpEverything() {
